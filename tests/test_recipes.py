--- conflicted
+++ resolved
@@ -33,7 +33,7 @@
 
 
 def test_import_seq_from_recipe():
-    """Test import seq method from recipe module."""
+    """Import seq method directly from recipe module."""
     try:
         from model_bakery.recipe import seq  # NoQA
     except ImportError:
@@ -42,16 +42,6 @@
 
 @pytest.mark.django_db
 class TestDefiningRecipes:
-<<<<<<< HEAD
-    def test_import_seq_from_baker(self):
-        """Import seq method directly from baker module."""
-        try:
-            from model_bakery import seq  # NoQA
-        except ImportError:
-            self.fail("{} raised".format(ImportError.__name__))
-
-=======
->>>>>>> 14630fbb
     def test_flat_model_make_recipe_with_the_correct_attributes(self):
         """Test a 'flat model' - without associations, like FK, M2M and O2O."""
         person = person_recipe.make()
