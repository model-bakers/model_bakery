--- conflicted
+++ resolved
@@ -635,35 +635,37 @@
         assert isinstance(dummy, models.DummyGenericForeignKeyModel)
         assert isinstance(dummy.content_type, ContentType)
 
-<<<<<<< HEAD
+    def test_create_model_with_contenttype_with_content_object(self):
+        """Test creating model with contenttype field and populating that field by function."""
+        from django.contrib.contenttypes.models import ContentType
+
+        def get_dummy_key():
+            return baker.make("Person")
+
+        dummy = baker.make(
+            models.DummyGenericForeignKeyModel, content_object=get_dummy_key
+        )
+        assert isinstance(dummy, models.DummyGenericForeignKeyModel)
+        assert isinstance(dummy.content_type, ContentType)
+        assert isinstance(dummy.content_object, models.Person)
+
     def test_create_model_with_contenttype_field_and_proxy_model(self):
         from django.contrib.contenttypes.models import ContentType
+
         class ProxyPerson(models.Person):
             class Meta:
                 proxy = True
                 app_label = "generic"
 
-        dummy = baker.make(models.DummyGenericForeignKeyModel, content_object=baker.make(ProxyPerson, name="John Doe"))
+        dummy = baker.make(
+            models.DummyGenericForeignKeyModel,
+            content_object=baker.make(ProxyPerson, name="John Doe"),
+        )
         dummy.refresh_from_db()
         assert isinstance(dummy, models.DummyGenericForeignKeyModel)
         assert isinstance(dummy.content_type, ContentType)
         assert isinstance(dummy.content_object, ProxyPerson)
         assert dummy.content_object.name == "John Doe"
-=======
-    def test_create_model_with_contenttype_with_content_object(self):
-        """Test creating model with contenttype field and populating that field by function."""
-        from django.contrib.contenttypes.models import ContentType
-
-        def get_dummy_key():
-            return baker.make("Person")
-
-        dummy = baker.make(
-            models.DummyGenericForeignKeyModel, content_object=get_dummy_key
-        )
-        assert isinstance(dummy, models.DummyGenericForeignKeyModel)
-        assert isinstance(dummy.content_type, ContentType)
-        assert isinstance(dummy.content_object, models.Person)
->>>>>>> 52355a83
 
 
 @pytest.mark.skipif(
