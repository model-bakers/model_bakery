--- conflicted
+++ resolved
@@ -11,12 +11,8 @@
 - Add support for Python 3.10 [PR #244](https://github.com/model-bakers/model_bakery/pull/244)
 
 ### Changed
-<<<<<<< HEAD
 - Validate `increment_by` parameter of `seq` helper when `value` is an instance of `datetime` [PR #247](https://github.com/model-bakers/model_bakery/pull/247)
-- [dev] Fix some `seq` tests.
-=======
 - Fix a simple typo in `bulk_create` disclaimer in docs
->>>>>>> 425eabdf
 
 ### Removed
 
