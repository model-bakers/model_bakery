# Changelog

All notable changes to `model_bakery` will be documented in this file.

The format is based on [Keep a Changelog](http://keepachangelog.com/)
and this project adheres to [Semantic Versioning](http://semver.org/).

## [Unreleased](https://github.com/model-bakers/model_bakery/tree/main)
### Added
- Add Python 3.14 support
- Add Django 6.0 support

### Changed
- [dev] Various improvements to CI Python/Django matrices
- The creation of generic foreign key fields now respects their `for_concrete_model` configuration
<<<<<<< HEAD
- The `gen_from_choices` generator now ignores `None` or `""` values in choices when the field doesn't allow null or blank values
=======
- Refactor `gen_float()` to use `uniform()` with configurable `min_float`/`max_float` bounds instead of `random() * gen_integer()` which produced skewed distribution
- Refactor `gen_interval()` to use `min_interval`/`max_interval` instead of `offset` parameter which never worked as intended due to huge `MAX_INT` range
- Fix `gen_date_range()` and `gen_datetime_range()` to prevent empty ranges by enforcing a minimum interval of 1 day
- Use `baker_random.randint()` directly in `gen_pg_numbers_range()` instead of `gen_integer()`
>>>>>>> e362830f

### Removed
- Drop fallbacks made for Django < 4.2
- Drop Python 3.8 and 3.9 support (reached end of life)

## [1.20.5](https://pypi.org/project/model-bakery/1.20.5/)

### Added
- Add Django 5.2 support

### Changed
- Improve documentation

## [1.20.4](https://pypi.org/project/model-bakery/1.20.4/)

### Changed
- Fix regression introduced in 1.20.3 that prevented using `auto_now` and `auto_now_add` fields with seq or callable.

## [1.20.3](https://pypi.org/project/model-bakery/1.20.3/)

### Changed
- Fix support of `auto_now` and `auto_now_add` fields in combination with `_fill_optional`
- Isolate Recipe defaults to prevent modification via instances

## [1.20.2](https://pypi.org/project/model-bakery/1.20.2/)

### Changed
- Fix setting GFK parameter by a callable
- Fix regression forbidding using Proxy models as GFK

## [1.20.1](https://pypi.org/project/model-bakery/1.20.1/)

### Added
- docs: Add missing doc on `_refresh_after_create` option

### Changed
- Fix `Recipe.prepare` without `_quantity` (on one-to-one relation)

### Removed
- Remove deprecation warning of `datetime.datetime.utcfromtimestamp`.

## [1.20.0](https://pypi.org/project/model-bakery/1.20.0/)

### Added
- Support to Field `db_default` value
- Support to Python 3.13

## [1.19.5](https://pypi.org/project/model-bakery/1.19.5/)

### Changed
- Reset `content_type` and `object_id` fields when the content object is `None`

## [1.19.4](https://pypi.org/project/model-bakery/1.19.4/)

### Changed
- Allow `None` value for generic foreign keys within iterators
- Make `TextField` generator respect `max_length`
- Deprecate `model_bakery.random_gen.gen_text` in favor of `model_bakery.random_gen.gen_string`

## [1.19.3](https://pypi.org/project/model-bakery/1.19.3/)

### Changed
- Do not handle GFK fields when the object is None

## [1.19.2](https://pypi.org/project/model-bakery/1.19.2/)

### Added
- docs: Add Django settings example for custom field generators

### Changed
- Align GFK and content type fields generation
- Allow `prepare()` to be used with GFK

## [1.19.1](https://pypi.org/project/model-bakery/1.19.1/)

### Changed
- Handle bulk creation when using reverse related name

## [1.19.0](https://pypi.org/project/model-bakery/1.19.0/)

### Added
- Add Django 5.1 support

## [1.18.3](https://pypi.org/project/model-bakery/1.18.3/)

### Changed
- Fix support of `GenericForeignKey` fields in combination with `_fill_optional`

## [1.18.2](https://pypi.org/project/model-bakery/1.18.2/)

### Changed
- Fix `make_recipe` to work with `_quantity` (#28)

## [1.18.1](https://pypi.org/project/model-bakery/1.18.1/)

### Changed
- Replace expensive `count()` with cheap `exists()`

## [1.18.0](https://pypi.org/project/model-bakery/1.18.0/)

### Added
- Add Django 5.0 support

### Changed
- Allow baking without `contenttypes` framework

### Removed
- Drop Django 3.2 and 4.1 support (reached end of life)

## [1.17.0](https://pypi.org/project/model-bakery/1.17.0/)

### Added
- Add support to `auto_now` and `auto_now_add` fields.

### Changed
- Remove unnecessary casting to string methods `random_gen.gen_slug` and `random_gen.gen_string`
- [doc] Update installation command

## [1.16.0](https://pypi.org/project/model-bakery/1.16.0/)

### Added
- [dev] Test coverage report

### Changed
- Improved performance of `Baker.get_fields()`
- [dev] Cleanup Sphinx documentation config
- [dev] Update `pre-commit` config
- [dev] CI: remove hard requirement on linters for tests to run

## [1.15.0](https://pypi.org/project/model-bakery/1.15.0/)

### Added
- Add Python 3.12 support

### Changed
- Revert erroneous optimisation of related logic (fix #439)
- [dev] Bring tox back

### Removed

## [1.14.0](https://pypi.org/project/model-bakery/1.14.0/)

### Added
- forward "_create_files" flag to child generators for relational fields

### Changed
- Small improvements to `recipe.py::_mapping`
- Improvements to `baker.py::bulk_create`
- [dev] Replaced `pycodestyle`, `pydocstyle`, `flake8` and `isort` with `ruff`
- [dev] Drop tox in favor of using GitHub Actions matrix

### Removed
- Drop `baker.py::is_iterator`
- Drop Python 3.7 support (reached end of life)

## [1.13.0](https://pypi.org/project/model-bakery/1.13.0/)

### Added
- Add support for global seeding to baker random generation

## [1.12.0](https://pypi.org/project/model-bakery/1.12.0/)

### Added
- Add support for CharField with max_length=None

### Changed
- Fix utils.seq with start=0

## [1.11.0](https://pypi.org/project/model-bakery/1.11.0/)

### Added
- Add psycopg3 support for Django 4.2

## [1.10.3](https://pypi.org/project/model-bakery/1.10.3/)

### Changed
- Enforce Python 3.7 as a minimum version in project metadata

### Removed
- dropped support for `FloatRangeField` as it was removed in Django 3.1
- [dev] Temporary drop Django 4.2 to package classifiers (waiting for build backend support)

## [1.10.2](https://pypi.org/project/model-bakery/1.10.2/)

### Changed
- [dev] Test Python 3.11 with Django 4.2
- [dev] Add Django 4.2 to package classifiers

## [1.10.1](https://pypi.org/project/model-bakery/1.10.1/)

### Changed
- [dev] Fix GitHub Action for publishing to PyPI

## [1.10.0](https://pypi.org/project/model-bakery/1.10.0/)

### Added
- Django 4.2 support

### Changed
- [dev] Switch to Python 3.11 release in CI
- [dev] Unify and simplify tox config with tox-py
- [dev] `pre-commit autoupdate && pre-commit run --all-files`
- [dev] Run `pyupgrade` with Python 3.7 as a base
- [dev] PEP 621: Migrate from setup.py and setup.cfg to pyproject.toml
- [dev] Convert `format` and some string interpolations to `fstring`

## [1.9.0](https://pypi.org/project/model-bakery/1.9.0/)

### Changed
- Fixed a bug with `seq` being passed a tz-aware start value [PR #353](https://github.com/model-bakers/model_bakery/pull/353)
- Create m2m when using `_bulk_create=True` [PR #354](https://github.com/model-bakers/model_bakery/pull/354)
- [dev] Use official postgis docker image in CI [PR #355](https://github.com/model-bakers/model_bakery/pull/355)

## [1.8.0](https://pypi.org/project/model-bakery/1.8.0/)

### Changed
- Improve `Baker.get_fields()` to subtract lists instead of extra set cast [PR #352](https://github.com/model-bakers/model_bakery/pull/352)

## [1.7.1](https://pypi.org/project/model-bakery/1.7.1/)

### Changed
- Remove warning for future Django deprecation [PR #339](https://github.com/model-bakers/model_bakery/pull/339)

## [1.7.0](https://pypi.org/project/model-bakery/1.7.0/)

### Changed
- Fixed a bug with overwritten `_save_kwargs` and other custom arguments [PR #330](https://github.com/model-bakers/model_bakery/pull/330)

## [1.6.0](https://pypi.org/project/model-bakery/1.6.0/)

### Added
- Python 3.11 support [PR #327](https://github.com/model-bakers/model_bakery/pull/327)
- Django 4.1 support [PR #327](https://github.com/model-bakers/model_bakery/pull/327)
- Added documentation for callables, iterables, sequences [PR #309](https://github.com/model-bakers/model_bakery/pull/309)

### Changed
- [dev] Replace changelog reminder action with a custom solution that can ignore Dependabot PRs [PR #328](https://github.com/model-bakers/model_bakery/pull/328)

### Removed
- Drop Python 3.6 support [PR #325](https://github.com/model-bakers/model_bakery/pull/325)
- Drop Django 2.2 support [PR #326](https://github.com/model-bakers/model_bakery/pull/326)

## [1.5.0](https://pypi.org/project/model-bakery/1.5.0/)

### Added
- Add py.typed export per [PEP 561](https://www.python.org/dev/peps/pep-0561/) [PR #158](https://github.com/model-bakers/model_bakery/pull/158)

### Changed
- Extend type hints in `model_bakery.recipe` module, make `Recipe` class generic [PR #292](https://github.com/model-bakers/model_bakery/pull/292)
- Explicitly add _fill_optional parameters to baker.make and baker.prepare to aid IDE autocomplete function. [PR #264](https://github.com/model-bakers/model_bakery/pull/264)
- Fixed errors with reverse M2M relationships [PR #299](https://github.com/model-bakers/model_bakery/pull/299)
- Fixed errors with reverse M2O relationships [PR #300](https://github.com/model-bakers/model_bakery/pull/300)
- Improve exception message for unknown field types [PR #301](https://github.com/model-bakers/model_bakery/pull/301)
- Fixed random generation of ContentType values when there is no database access [#290](https://github.com/model-bakers/model_bakery/pull/290)

## [1.4.0](https://pypi.org/project/model-bakery/1.4.0/)

### Added
- Added postgis version to test settings
- Add support for Python 3.10 [PR #244](https://github.com/model-bakers/model_bakery/pull/244)
- Support for Django 4.0 [PR #236](https://github.com/model-bakers/model_bakery/pull/236)

### Changed
- Validate `increment_by` parameter of `seq` helper when `value` is an instance of `datetime` [PR #247](https://github.com/model-bakers/model_bakery/pull/247)
- Fix a simple typo in `bulk_create` disclaimer in docs [PR #245](https://github.com/model-bakers/model_bakery/pull/245)
- Allow relation `_id` fields to use sequences [PR #253](https://github.com/model-bakers/model_bakery/pull/253)
- Fix bulk_create not working with multi-database setup [PR #252](https://github.com/model-bakers/model_bakery/pull/252)
- Conditionally support NullBooleanField, it's under deprecation and will be removed in Django 4.0 [PR #250](https://github.com/model-bakers/model_bakery/pull/250)
- Fix Django max version pin in requirements file [PR #251](https://github.com/model-bakers/model_bakery/pull/251)
- Improve type hinting to return the correct type depending on `_quantity` usage [PR #261](https://github.com/model-bakers/model_bakery/pull/261)

### Removed
- Drop official Django 3.1 support. Django 2.2 is still supported, and 3.1 will likely keep working, but it’s not tested [PR #236](https://github.com/model-bakers/model_bakery/pull/236)

## [1.3.3](https://pypi.org/project/model-bakery/1.3.3/)

### Added
- `_bulk_create` flag is not populating related objects as well [PR #206](https://github.com/model-bakers/model_bakery/pull/206)
- Add support for iterators on GFK fields when using _quantity param [PR #207](https://github.com/model-bakers/model_bakery/pull/207)
- Add support for iterators on many-to-many fields [PR#237](https://github.com/model-bakers/model_bakery/pull/237)

### Changed
- Fix typos in Recipes documentation page [PR #212](https://github.com/model-bakers/model_bakery/pull/212)
- Add `venv` to ignored folders of `flake8` and `pydocstyle` [PR#214](https://github.com/model-bakers/model_bakery/pull/214)
- Run `flake8` after code modifications when linting [PR#214](https://github.com/model-bakers/model_bakery/pull/214)
- Add typing for `baker.make` and `baker.prepare` [PR#213](https://github.com/model-bakers/model_bakery/pull/213)

## [1.3.2](https://pypi.org/project/model-bakery/1.3.2/)

### Changed
- Fixed a bug (introduced in [1.2.1](https://pypi.org/project/model-bakery/1.2.1/)) that was breaking imports of recipes from non-installed-app modules [PR #201](https://github.com/model-bakers/model_bakery/pull/201)
- Dependencies updates

## [1.3.1](https://pypi.org/project/model-bakery/1.3.1/)

### Added
- [dev] Add explanations to imports in `generators.py` to match with current supported Django versions [PR #179](https://github.com/model-bakers/model_bakery/pull/179)

### Changed
- Fix `requirements.txt` to cover Django 3.2 (everything from 2.2 till 4.0) [PR #182](https://github.com/model-bakers/model_bakery/pull/182)


## [1.3.0](https://pypi.org/project/model-bakery/1.3.0/)

### Added
- Add Django 3.2 LTS support [PR #176](https://github.com/model-bakers/model_bakery/pull/176)
- Add new `_bulk_create` parameter to `make` for using Django manager `bulk_create` with `_quantity` [PR #134](https://github.com/model-bakers/model_bakery/pull/134)
- Add the functionality to import Django models using the `app_name.ModelName` convention in `import_from_str` [PR #140](https://github.com/model-bakers/model_bakery/pull/140)
- Add the functionality to import recipes using `app_name.recipe_name` [PR #140](https://github.com/model-bakers/model_bakery/pull/140)
- Add new `one_to_one` parameter to `foreign_key` to allow usage of `_quantity` for recipes based on models with OneToOne fields [PR #169](https://github.com/model-bakers/model_bakery/pull/169)
- [docs] Improved documentation on Recipe's import string [PR #175](https://github.com/model-bakers/model_bakery/pull/175/)
- [dev] Add a unit test for `utils.seq` [PR #143](https://github.com/model-bakers/model_bakery/pull/143)
- [dev] Run CI against `main` Django branch to cover possible upcoming changes/deprecations [PR #159](https://github.com/model-bakers/model_bakery/pull/159)
- [dev] Add GH Action for package releasing [PR #168](https://github.com/model-bakers/model_bakery/pull/168)

### Changed

- Fixed a bug (introduced in 1.2.1) that was breaking creation of model instances with related model fields [PR #164](https://github.com/model-bakers/model_bakery/pull/164)
- Type hinting fixed for Recipe "_model" parameter  [PR #124](https://github.com/model-bakers/model_bakery/pull/124)
- Dependencies updates from [dependabot](https://dependabot.com/) PRs [#170](https://github.com/model-bakers/model_bakery/pull/170) - [#171](https://github.com/model-bakers/model_bakery/pull/171) - [#172](https://github.com/model-bakers/model_bakery/pull/172) - [#173](https://github.com/model-bakers/model_bakery/pull/173) - [#174](https://github.com/model-bakers/model_bakery/pull/174)
- [dev] Modify `setup.py` to not import the whole module for package data, but get it from `__about__.py`  [PR #142](https://github.com/model-bakers/model_bakery/pull/142)
- [dev] Add Dependabot config file [PR #146](https://github.com/model-bakers/model_bakery/pull/146)
- [dev] Update Dependabot config file to support GH Actions and auto-rebase [PR #160](https://github.com/model-bakers/model_bakery/pull/160)

### Removed
- `model_bakery.timezone.now` fallback (use `django.utils.timezone.now` instead)  [PR #141](https://github.com/model-bakers/model_bakery/pull/141)
- `model_bakery.timezone.smart_datetime` function (directly use `model_bakery.timezone.tz_aware` instead)  [PR #147](https://github.com/model-bakers/model_bakery/pull/147)
- Remove all signs of Django 1.11 (as we dropped it in 1.2.1) [PR #157](https://github.com/model-bakers/model_bakery/pull/157)
- Drop unsupported Django 3.0 from CI (https://www.djangoproject.com/download/#unsupported-versions) [PR #176](https://github.com/model-bakers/model_bakery/pull/176)


## [1.2.1](https://pypi.org/project/model-bakery/1.2.1/)

### Added
- Add ability to pass `str` values to `foreign_key` for recipes from other modules [PR #120](https://github.com/model-bakers/model_bakery/pull/120)
- Add new parameter `_using` to support multi database Django applications [PR #126](https://github.com/model-bakers/model_bakery/pull/126)
- [dev] Add instructions and script for running `postgres` and `postgis` tests. [PR #118](https://github.com/model-bakers/model_bakery/pull/118)

### Changed
- Fixed _model parameter annotations [PR #115](https://github.com/model-bakers/model_bakery/pull/115)
- Fixes bug when field has callable `default` [PR #117](https://github.com/model-bakers/model_bakery/pull/117)

### Removed
- [dev] Drop Python 3.5 support as it is retired (https://www.python.org/downloads/release/python-3510/) [PR #119](https://github.com/model-bakers/model_bakery/pull/119)
- [dev] Remove support for Django<2.2 ([more about Django supported versions](https://www.djangoproject.com/download/#supported-versions)) [PR #126](https://github.com/model-bakers/model_bakery/pull/126)

## [1.2.0](https://pypi.org/project/model-bakery/1.2.0/)

### Added
- Support to django 3.1 `JSONField` [PR #85](https://github.com/model-bakers/model_bakery/pull/85) and [PR #106](https://github.com/model-bakers/model_bakery/pull/106)
- Added type annotations [PR #100](https://github.com/model-bakers/model_bakery/pull/100)
- Support for Python 3.9 [PR #113](https://github.com/model-bakers/model_bakery/pull/113/)
- [dev] Changelog reminder (GitHub action)
- Add pytest example

### Changed
- Support for `prefix` in `seq` values ([PR #111](https://github.com/model-bakers/model_bakery/pull/111) fixes [Issue #93](https://github.com/model-bakers/model_bakery/issues/93))
- [dev] CI switched to GitHub Actions
- [dev] Freeze dev requirements
- [dev] Add Django 3.1 to test matrix [PR #103](https://github.com/model-bakers/model_bakery/pull/103) and [PR #112](https://github.com/model-bakers/model_bakery/pull/112)
- [dev] pre-commit to use local packages (so versions will match)
- [dev] consistent use of pydocstyle
- [dev] Updates to MANIFEST.in
- [dev] Correct field in recipe docs
- [dev] Adjust imports for Django 3.1 compatibility [PR #112](https://github.com/model-bakers/model_bakery/pull/112)

### Removed

## [1.1.1](https://pypi.org/project/model-bakery/1.1.1/)

### Added
- Support to Postgres fields: `DecimalRangeField`, `FloatRangeField`, `IntegerRangeField`, `BigIntegerRangeField`, `DateRangeField`, `DateTimeRangeField` [PR #80](https://github.com/model-bakers/model_bakery/pull/80)

### Changed
- Add isort and fix imports [PR #77](https://github.com/model-bakers/model_bakery/pull/77)
- Enable `seq` to be imported from `baker` [PR #76](https://github.com/model-bakers/model_bakery/pull/76)
- Fix PostGIS model registration [PR #67](https://github.com/model-bakers/model_bakery/pull/67)

### Removed

## [1.1.0](https://pypi.org/project/model-bakery/1.1.0/)

### Added
- Django 3.0 and Python 3.8 to CI [PR #48](https://github.com/model-bakers/model_bakery/pull/48/)

### Changed

- Improve code comments [PR #31](https://github.com/model-bakers/model_bakery/pull/31)
- Switch to tox-travis [PR #43](https://github.com/model-bakers/model_bakery/pull/43)
- Add black job [PR #42](https://github.com/model-bakers/model_bakery/pull/42)
- README.md instead of rst [PR #44](https://github.com/model-bakers/model_bakery/pull/44)
- New `start` argument in `baker.seq` [PR #56](https://github.com/model-bakers/model_bakery/pull/56)
- Fixes bug when registering custom fields generator via `settings.py` [PR #58](https://github.com/model-bakers/model_bakery/pull/58)
- The different IntegerField types now will generate values on their min/max range [PR #59](https://github.com/model-bakers/model_bakery/pull/59)

### Removed

## [1.0.2](https://pypi.org/project/model-bakery/1.0.2/)

### Added

### Changed
- Improvements on the migrations script

### Removed

## [1.0.1](https://pypi.org/project/model-bakery/1.0.1/)

### Added
- Python script to help developers on migrating from Model Mommy to Model Bakery

### Changed

### Removed

## [1.0.0](https://pypi.org/project/model-bakery/1.0.0/)

### Added

### Changed
- Rename model_mommy code to model_bakery

### Removed<|MERGE_RESOLUTION|>--- conflicted
+++ resolved
@@ -13,14 +13,11 @@
 ### Changed
 - [dev] Various improvements to CI Python/Django matrices
 - The creation of generic foreign key fields now respects their `for_concrete_model` configuration
-<<<<<<< HEAD
-- The `gen_from_choices` generator now ignores `None` or `""` values in choices when the field doesn't allow null or blank values
-=======
 - Refactor `gen_float()` to use `uniform()` with configurable `min_float`/`max_float` bounds instead of `random() * gen_integer()` which produced skewed distribution
 - Refactor `gen_interval()` to use `min_interval`/`max_interval` instead of `offset` parameter which never worked as intended due to huge `MAX_INT` range
 - Fix `gen_date_range()` and `gen_datetime_range()` to prevent empty ranges by enforcing a minimum interval of 1 day
 - Use `baker_random.randint()` directly in `gen_pg_numbers_range()` instead of `gen_integer()`
->>>>>>> e362830f
+- The `gen_from_choices` generator now ignores `None` or `""` values in choices when the field doesn't allow null or blank values
 
 ### Removed
 - Drop fallbacks made for Django < 4.2
