# Changelog

All notable changes to `model_bakery` will be documented in this file.

The format is based on [Keep a Changelog](http://keepachangelog.com/)
and this project adheres to [Semantic Versioning](http://semver.org/).

## [Unreleased](https://github.com/model-bakers/model_bakery/tree/main)

### Added

### Changed
- [dev] Switch to Python 3.11 release in CI [#357](https://github.com/model-bakers/model_bakery/pull/357)
- [dev] Unify and simplify tox config with tox-py
- [dev] `pre-commit autoupdate && pre-commit run --all-files`
- [dev] Run `pyupgrade` with Python 3.7 as a base
<<<<<<< HEAD
- [dev] PEP 621: Migrate from setup.py and setup.cfg to pyproject.toml
=======
- [dev] Convert `format` and some string interpolations to `fstring`
>>>>>>> 9ea319da

### Removed

## [1.9.0](https://pypi.org/project/model-bakery/1.9.0/)
- Fixed a bug with `seq` being passed a tz-aware start value [PR #353](https://github.com/model-bakers/model_bakery/pull/353)
- Create m2m when using `_bulk_create=True` [PR #354](https://github.com/model-bakers/model_bakery/pull/354)
- [dev] Use official postgis docker image in CI [PR #355](https://github.com/model-bakers/model_bakery/pull/355)

## [1.8.0](https://pypi.org/project/model-bakery/1.8.0/)

### Changed
- Improve `Baker.get_fields()` to subtract lists instead of extra set cast [PR #352](https://github.com/model-bakers/model_bakery/pull/352)

## [1.7.1](https://pypi.org/project/model-bakery/1.7.1/)

### Changed
- Remove warning for future Django deprecation [PR #339](https://github.com/model-bakers/model_bakery/pull/339)

## [1.7.0](https://pypi.org/project/model-bakery/1.7.0/)

### Changed
- Fixed a bug with overwritten `_save_kwargs` and other custom arguments [PR #330](https://github.com/model-bakers/model_bakery/pull/330)

## [1.6.0](https://pypi.org/project/model-bakery/1.6.0/)

### Added
- Python 3.11 support [PR #327](https://github.com/model-bakers/model_bakery/pull/327)
- Django 4.1 support [PR #327](https://github.com/model-bakers/model_bakery/pull/327)
- Added documentation for callables, iterables, sequences [PR #309](https://github.com/model-bakers/model_bakery/pull/309)

### Changed
- [dev] Replace changelog reminder action with a custom solution that can ignore Dependabot PRs [PR #328](https://github.com/model-bakers/model_bakery/pull/328)

### Removed
- Drop Python 3.6 support [PR #325](https://github.com/model-bakers/model_bakery/pull/325)
- Drop Django 2.2 support [PR #326](https://github.com/model-bakers/model_bakery/pull/326)

## [1.5.0](https://pypi.org/project/model-bakery/1.5.0/)

### Added
- Add py.typed export per [PEP 561](https://www.python.org/dev/peps/pep-0561/) [PR #158](https://github.com/model-bakers/model_bakery/pull/158)

### Changed
- Extend type hints in `model_bakery.recipe` module, make `Recipe` class generic [PR #292](https://github.com/model-bakers/model_bakery/pull/292)
- Explicitly add _fill_optional parameters to baker.make and baker.prepare to aid IDE autocomplete function. [PR #264](https://github.com/model-bakers/model_bakery/pull/264)
- Fixed errors with reverse M2M relationships [PR #299](https://github.com/model-bakers/model_bakery/pull/299)
- Fixed errors with reverse M2O relationships [PR #300](https://github.com/model-bakers/model_bakery/pull/300)
- Improve exception message for unknown field types [PR #301](https://github.com/model-bakers/model_bakery/pull/301)
- Fixed random generation of ContentType values when there is no database access [#290](https://github.com/model-bakers/model_bakery/pull/290)

## [1.4.0](https://pypi.org/project/model-bakery/1.4.0/)

### Added
- Added postgis version to test settings
- Add support for Python 3.10 [PR #244](https://github.com/model-bakers/model_bakery/pull/244)
- Support for Django 4.0 [PR #236](https://github.com/model-bakers/model_bakery/pull/236)

### Changed
- Validate `increment_by` parameter of `seq` helper when `value` is an instance of `datetime` [PR #247](https://github.com/model-bakers/model_bakery/pull/247)
- Fix a simple typo in `bulk_create` disclaimer in docs [PR #245](https://github.com/model-bakers/model_bakery/pull/245)
- Allow relation `_id` fields to use sequences [PR #253](https://github.com/model-bakers/model_bakery/pull/253)
- Fix bulk_create not working with multi-database setup [PR #252](https://github.com/model-bakers/model_bakery/pull/252)
- Conditionally support NullBooleanField, it's under deprecation and will be removed in Django 4.0 [PR #250](https://github.com/model-bakers/model_bakery/pull/250)
- Fix Django max version pin in requirements file [PR #251](https://github.com/model-bakers/model_bakery/pull/251)
- Improve type hinting to return the correct type depending on `_quantity` usage [PR #261](https://github.com/model-bakers/model_bakery/pull/261)

### Removed
- Drop official Django 3.1 support. Django 2.2 is still supported, and 3.1 will likely keep working, but it’s not tested [PR #236](https://github.com/model-bakers/model_bakery/pull/236)

## [1.3.3](https://pypi.org/project/model-bakery/1.3.3/)

### Added
- `_bulk_create` flag is not populating related objects as well [PR #206](https://github.com/model-bakers/model_bakery/pull/206)
- Add support for iterators on GFK fields when using _quantity param [PR #207](https://github.com/model-bakers/model_bakery/pull/207)
- Add support for iterators on many-to-many fields [PR#237](https://github.com/model-bakers/model_bakery/pull/237)

### Changed
- Fix typos in Recipes documentation page [PR #212](https://github.com/model-bakers/model_bakery/pull/212)
- Add `venv` to ignored folders of `flake8` and `pydocstyle` [PR#214](https://github.com/model-bakers/model_bakery/pull/214)
- Run `flake8` after code modifications when linting [PR#214](https://github.com/model-bakers/model_bakery/pull/214)
- Add typing for `baker.make` and `baker.prepare` [PR#213](https://github.com/model-bakers/model_bakery/pull/213)

## [1.3.2](https://pypi.org/project/model-bakery/1.3.2/)

### Changed
- Fixed a bug (introduced in [1.2.1](https://pypi.org/project/model-bakery/1.2.1/)) that was breaking imports of recipes from non-installed-app modules [PR #201](https://github.com/model-bakers/model_bakery/pull/201)
- Dependencies updates

## [1.3.1](https://pypi.org/project/model-bakery/1.3.1/)

### Added
- [dev] Add explanations to imports in `generators.py` to match with current supported Django versions [PR #179](https://github.com/model-bakers/model_bakery/pull/179)

### Changed
- Fix `requirements.txt` to cover Django 3.2 (everything from 2.2 till 4.0) [PR #182](https://github.com/model-bakers/model_bakery/pull/182)


## [1.3.0](https://pypi.org/project/model-bakery/1.3.0/)

### Added
- Add Django 3.2 LTS support [PR #176](https://github.com/model-bakers/model_bakery/pull/176)
- Add new `_bulk_create` parameter to `make` for using Django manager `bulk_create` with `_quantity` [PR #134](https://github.com/model-bakers/model_bakery/pull/134)
- Add the functionality to import Django models using the `app_name.ModelName` convention in `import_from_str` [PR #140](https://github.com/model-bakers/model_bakery/pull/140)
- Add the functionality to import recipes using `app_name.recipe_name` [PR #140](https://github.com/model-bakers/model_bakery/pull/140)
- Add new `one_to_one` parameter to `foreign_key` to allow usage of `_quantity` for recipes based on models with OneToOne fields [PR #169](https://github.com/model-bakers/model_bakery/pull/169)
- [docs] Improved documentation on Recipe's import string [PR #175](https://github.com/model-bakers/model_bakery/pull/175/)
- [dev] Add a unit test for `utils.seq` [PR #143](https://github.com/model-bakers/model_bakery/pull/143)
- [dev] Run CI against `main` Django branch to cover possible upcoming changes/deprecations [PR #159](https://github.com/model-bakers/model_bakery/pull/159)
- [dev] Add GH Action for package releasing [PR #168](https://github.com/model-bakers/model_bakery/pull/168)

### Changed

- Fixed a bug (introduced in 1.2.1) that was breaking creation of model instances with related model fields [PR #164](https://github.com/model-bakers/model_bakery/pull/164)
- Type hinting fixed for Recipe "_model" parameter  [PR #124](https://github.com/model-bakers/model_bakery/pull/124)
- Dependencies updates from [dependabot](https://dependabot.com/) PRs [#170](https://github.com/model-bakers/model_bakery/pull/170) - [#171](https://github.com/model-bakers/model_bakery/pull/171) - [#172](https://github.com/model-bakers/model_bakery/pull/172) - [#173](https://github.com/model-bakers/model_bakery/pull/173) - [#174](https://github.com/model-bakers/model_bakery/pull/174)
- [dev] Modify `setup.py` to not import the whole module for package data, but get it from `__about__.py`  [PR #142](https://github.com/model-bakers/model_bakery/pull/142)
- [dev] Add Dependabot config file [PR #146](https://github.com/model-bakers/model_bakery/pull/146)
- [dev] Update Dependabot config file to support GH Actions and auto-rebase [PR #160](https://github.com/model-bakers/model_bakery/pull/160)

### Removed
- `model_bakery.timezone.now` fallback (use `django.utils.timezone.now` instead)  [PR #141](https://github.com/model-bakers/model_bakery/pull/141)
- `model_bakery.timezone.smart_datetime` function (directly use `model_bakery.timezone.tz_aware` instead)  [PR #147](https://github.com/model-bakers/model_bakery/pull/147)
- Remove all signs of Django 1.11 (as we dropped it in 1.2.1) [PR #157](https://github.com/model-bakers/model_bakery/pull/157)
- Drop unsupported Django 3.0 from CI (https://www.djangoproject.com/download/#unsupported-versions) [PR #176](https://github.com/model-bakers/model_bakery/pull/176)


## [1.2.1](https://pypi.org/project/model-bakery/1.2.1/)

### Added
- Add ability to pass `str` values to `foreign_key` for recipes from other modules [PR #120](https://github.com/model-bakers/model_bakery/pull/120)
- Add new parameter `_using` to support multi database Django applications [PR #126](https://github.com/model-bakers/model_bakery/pull/126)
- [dev] Add instructions and script for running `postgres` and `postgis` tests. [PR #118](https://github.com/model-bakers/model_bakery/pull/118)

### Changed
- Fixed _model parameter annotations [PR #115](https://github.com/model-bakers/model_bakery/pull/115)
- Fixes bug when field has callable `default` [PR #117](https://github.com/model-bakers/model_bakery/pull/117)

### Removed
- [dev] Drop Python 3.5 support as it is retired (https://www.python.org/downloads/release/python-3510/) [PR #119](https://github.com/model-bakers/model_bakery/pull/119)
- [dev] Remove support for Django<2.2 ([more about Django supported versions](https://www.djangoproject.com/download/#supported-versions)) [PR #126](https://github.com/model-bakers/model_bakery/pull/126)

## [1.2.0](https://pypi.org/project/model-bakery/1.2.0/)

### Added
- Support to django 3.1 `JSONField` [PR #85](https://github.com/model-bakers/model_bakery/pull/85) and [PR #106](https://github.com/model-bakers/model_bakery/pull/106)
- Added type annotations [PR #100](https://github.com/model-bakers/model_bakery/pull/100)
- Support for Python 3.9 [PR #113](https://github.com/model-bakers/model_bakery/pull/113/)
- [dev] Changelog reminder (GitHub action)
- Add pytest example

### Changed
- Support for `prefix` in `seq` values ([PR #111](https://github.com/model-bakers/model_bakery/pull/111) fixes [Issue #93](https://github.com/model-bakers/model_bakery/issues/93))
- [dev] CI switched to GitHub Actions
- [dev] Freeze dev requirements
- [dev] Add Django 3.1 to test matrix [PR #103](https://github.com/model-bakers/model_bakery/pull/103) and [PR #112](https://github.com/model-bakers/model_bakery/pull/112)
- [dev] pre-commit to use local packages (so versions will match)
- [dev] consistent use of pydocstyle
- [dev] Updates to MANIFEST.in
- [dev] Correct field in recipe docs
- [dev] Adjust imports for Django 3.1 compatibility [PR #112](https://github.com/model-bakers/model_bakery/pull/112)

### Removed

## [1.1.1](https://pypi.org/project/model-bakery/1.1.1/)

### Added
- Support to Postgres fields: `DecimalRangeField`, `FloatRangeField`, `IntegerRangeField`, `BigIntegerRangeField`, `DateRangeField`, `DateTimeRangeField` [PR #80](https://github.com/model-bakers/model_bakery/pull/80)

### Changed
- Add isort and fix imports [PR #77](https://github.com/model-bakers/model_bakery/pull/77)
- Enable `seq` to be imported from `baker` [PR #76](https://github.com/model-bakers/model_bakery/pull/76)
- Fix PostGIS model registration [PR #67](https://github.com/model-bakers/model_bakery/pull/67)

### Removed

## [1.1.0](https://pypi.org/project/model-bakery/1.1.0/)

### Added
- Django 3.0 and Python 3.8 to CI [PR #48](https://github.com/model-bakers/model_bakery/pull/48/)

### Changed

- Improve code comments [PR #31](https://github.com/model-bakers/model_bakery/pull/31)
- Switch to tox-travis [PR #43](https://github.com/model-bakers/model_bakery/pull/43)
- Add black job [PR #42](https://github.com/model-bakers/model_bakery/pull/42)
- README.md instead of rst [PR #44](https://github.com/model-bakers/model_bakery/pull/44)
- New `start` argument in `baker.seq` [PR #56](https://github.com/model-bakers/model_bakery/pull/56)
- Fixes bug when registering custom fields generator via `settings.py` [PR #58](https://github.com/model-bakers/model_bakery/pull/58)
- The different IntegerField types now will generate values on their min/max range [PR #59](https://github.com/model-bakers/model_bakery/pull/59)

### Removed

## [1.0.2](https://pypi.org/project/model-bakery/1.0.2/)

### Added

### Changed
- Improvements on the migrations script

### Removed

## [1.0.1](https://pypi.org/project/model-bakery/1.0.1/)

### Added
- Python script to help developers on migrating from Model Mommy to Model Bakery

### Changed

### Removed

## [1.0.0](https://pypi.org/project/model-bakery/1.0.0/)

### Added

### Changed
- Rename model_mommy code to model_bakery

### Removed<|MERGE_RESOLUTION|>--- conflicted
+++ resolved
@@ -14,11 +14,8 @@
 - [dev] Unify and simplify tox config with tox-py
 - [dev] `pre-commit autoupdate && pre-commit run --all-files`
 - [dev] Run `pyupgrade` with Python 3.7 as a base
-<<<<<<< HEAD
 - [dev] PEP 621: Migrate from setup.py and setup.cfg to pyproject.toml
-=======
 - [dev] Convert `format` and some string interpolations to `fstring`
->>>>>>> 9ea319da
 
 ### Removed
 
