# Changelog

All notable changes to `model_bakery` will be documented in this file.

The format is based on [Keep a Changelog](http://keepachangelog.com/)
and this project adheres to [Semantic Versioning](http://semver.org/).

## [Unreleased](https://github.com/model-bakers/model_bakery/tree/main)

### Added
- Added postgis version to test settings
- Add support for Python 3.10 [PR #244](https://github.com/model-bakers/model_bakery/pull/244)

### Changed
- Validate `increment_by` parameter of `seq` helper when `value` is an instance of `datetime` [PR #247](https://github.com/model-bakers/model_bakery/pull/247)
- Fix a simple typo in `bulk_create` disclaimer in docs
<<<<<<< HEAD
- Allow relation `_id` fields to use sequences [PR #253](https://github.com/model-bakers/model_bakery/pull/253/)
=======
- Fix bulk_create not working with multi-database setup [PR #252](https://github.com/model-bakers/model_bakery/pull/252)
- Conditionally support NullBooleanField, it's under deprecation and will be removed in Django 4.0 [PR #25](https://github.com/model-bakers/model_bakery/pull/250)
- Fix Django max version pin in requirements file [PR #251](https://github.com/model-bakers/model_bakery/pull/251)
>>>>>>> 1b04e23b

### Removed

## [1.3.3](https://pypi.org/project/model-bakery/1.3.3/)

### Added
- `_bulk_create` flag is not populating related objects as well [PR #206](https://github.com/model-bakers/model_bakery/pull/206)
- Add support for iterators on GFK fields when using _quantity param [PR #207](https://github.com/model-bakers/model_bakery/pull/207)
- Add support for iterators on many-to-many fields [PR#237](https://github.com/model-bakers/model_bakery/pull/237)

### Changed
- Fix typos in Recipes documentation page [PR #212](https://github.com/model-bakers/model_bakery/pull/212)
- Add `venv` to ignored folders of `flake8` and `pydocstyle` [PR#214](https://github.com/model-bakers/model_bakery/pull/214)
- Run `flake8` after code modifications when linting [PR#214](https://github.com/model-bakers/model_bakery/pull/214)
- Add typing for `baker.make` and `baker.prepare` [PR#213](https://github.com/model-bakers/model_bakery/pull/213)

## [1.3.2](https://pypi.org/project/model-bakery/1.3.2/)

### Changed
- Fixed a bug (introduced in [1.2.1](https://pypi.org/project/model-bakery/1.2.1/)) that was breaking imports of recipes from non-installed-app modules [PR #201](https://github.com/model-bakers/model_bakery/pull/201)
- Dependencies updates

## [1.3.1](https://pypi.org/project/model-bakery/1.3.1/)

### Added
- [dev] Add explanations to imports in `generators.py` to match with current supported Django versions [PR #179](https://github.com/model-bakers/model_bakery/pull/179)

### Changed
- Fix `requirements.txt` to cover Django 3.2 (everything from 2.2 till 4.0) [PR #182](https://github.com/model-bakers/model_bakery/pull/182)


## [1.3.0](https://pypi.org/project/model-bakery/1.3.0/)

### Added
- Add Django 3.2 LTS support [PR #176](https://github.com/model-bakers/model_bakery/pull/176)
- Add new `_bulk_create` parameter to `make` for using Django manager `bulk_create` with `_quantity` [PR #134](https://github.com/model-bakers/model_bakery/pull/134)
- Add the functionality to import Django models using the `app_name.ModelName` convention in `import_from_str` [PR #140](https://github.com/model-bakers/model_bakery/pull/140)
- Add the functionality to import recipes using `app_name.recipe_name` [PR #140](https://github.com/model-bakers/model_bakery/pull/140)
- Add new `one_to_one` parameter to `foreign_key` to allow usage of `_quantity` for recipes based on models with OneToOne fields [PR #169](https://github.com/model-bakers/model_bakery/pull/169)
- [docs] Improved documentation on Recipe's import string [PR #175](https://github.com/model-bakers/model_bakery/pull/175/)
- [dev] Add a unit test for `utils.seq` [PR #143](https://github.com/model-bakers/model_bakery/pull/143)
- [dev] Run CI against `main` Django branch to cover possible upcoming changes/deprecations [PR #159](https://github.com/model-bakers/model_bakery/pull/159)
- [dev] Add GH Action for package releasing [PR #168](https://github.com/model-bakers/model_bakery/pull/168)

### Changed

- Fixed a bug (introduced in 1.2.1) that was breaking creation of model instances with related model fields [PR #164](https://github.com/model-bakers/model_bakery/pull/164)
- Type hinting fixed for Recipe "_model" parameter  [PR #124](https://github.com/model-bakers/model_bakery/pull/124)
- Dependencies updates from [dependabot](https://dependabot.com/) PRs [#170](https://github.com/model-bakers/model_bakery/pull/170) - [#171](https://github.com/model-bakers/model_bakery/pull/171) - [#172](https://github.com/model-bakers/model_bakery/pull/172) - [#173](https://github.com/model-bakers/model_bakery/pull/173) - [#174](https://github.com/model-bakers/model_bakery/pull/174)
- [dev] Modify `setup.py` to not import the whole module for package data, but get it from `__about__.py`  [PR #142](https://github.com/model-bakers/model_bakery/pull/142)
- [dev] Add Dependabot config file [PR #146](https://github.com/model-bakers/model_bakery/pull/146)
- [dev] Update Dependabot config file to support GH Actions and auto-rebase [PR #160](https://github.com/model-bakers/model_bakery/pull/160)

### Removed
- `model_bakery.timezone.now` fallback (use `django.utils.timezone.now` instead)  [PR #141](https://github.com/model-bakers/model_bakery/pull/141)
- `model_bakery.timezone.smart_datetime` function (directly use `model_bakery.timezone.tz_aware` instead)  [PR #147](https://github.com/model-bakers/model_bakery/pull/147)
- Remove all signs of Django 1.11 (as we dropped it in 1.2.1) [PR #157](https://github.com/model-bakers/model_bakery/pull/157)
- Drop unsupported Django 3.0 from CI (https://www.djangoproject.com/download/#unsupported-versions) [PR #176](https://github.com/model-bakers/model_bakery/pull/176)


## [1.2.1](https://pypi.org/project/model-bakery/1.2.1/)

### Added
- Add ability to pass `str` values to `foreign_key` for recipes from other modules [PR #120](https://github.com/model-bakers/model_bakery/pull/120)
- Add new parameter `_using` to support multi database Django applications [PR #126](https://github.com/model-bakers/model_bakery/pull/126)
- [dev] Add instructions and script for running `postgres` and `postgis` tests. [PR #118](https://github.com/model-bakers/model_bakery/pull/118)

### Changed
- Fixed _model parameter annotations [PR #115](https://github.com/model-bakers/model_bakery/pull/115)
- Fixes bug when field has callable `default` [PR #117](https://github.com/model-bakers/model_bakery/pull/117)

### Removed
- [dev] Drop Python 3.5 support as it is retired (https://www.python.org/downloads/release/python-3510/) [PR #119](https://github.com/model-bakers/model_bakery/pull/119)
- [dev] Remove support for Django<2.2 ([more about Django supported versions](https://www.djangoproject.com/download/#supported-versions)) [PR #126](https://github.com/model-bakers/model_bakery/pull/126)

## [1.2.0](https://pypi.org/project/model-bakery/1.2.0/)

### Added
- Support to django 3.1 `JSONField` [PR #85](https://github.com/model-bakers/model_bakery/pull/85) and [PR #106](https://github.com/model-bakers/model_bakery/pull/106)
- Added type annotations [PR #100](https://github.com/model-bakers/model_bakery/pull/100)
- Support for Python 3.9 [PR #113](https://github.com/model-bakers/model_bakery/pull/113/)
- [dev] Changelog reminder (GitHub action)
- Add pytest example

### Changed
- Support for `prefix` in `seq` values ([PR #111](https://github.com/model-bakers/model_bakery/pull/111) fixes [Issue #93](https://github.com/model-bakers/model_bakery/issues/93))
- [dev] CI switched to GitHub Actions
- [dev] Freeze dev requirements
- [dev] Add Django 3.1 to test matrix [PR #103](https://github.com/model-bakers/model_bakery/pull/103) and [PR #112](https://github.com/model-bakers/model_bakery/pull/112)
- [dev] pre-commit to use local packages (so versions will match)
- [dev] consistent use of pydocstyle
- [dev] Updates to MANIFEST.in
- [dev] Correct field in recipe docs
- [dev] Adjust imports for Django 3.1 compatibility [PR #112](https://github.com/model-bakers/model_bakery/pull/112)

### Removed

## [1.1.1](https://pypi.org/project/model-bakery/1.1.1/)

### Added
- Support to Postgres fields: `DecimalRangeField`, `FloatRangeField`, `IntegerRangeField`, `BigIntegerRangeField`, `DateRangeField`, `DateTimeRangeField` [PR #80](https://github.com/model-bakers/model_bakery/pull/80)

### Changed
- Add isort and fix imports [PR #77](https://github.com/model-bakers/model_bakery/pull/77)
- Enable `seq` to be imported from `baker` [PR #76](https://github.com/model-bakers/model_bakery/pull/76)
- Fix PostGIS model registration [PR #67](https://github.com/model-bakers/model_bakery/pull/67)

### Removed

## [1.1.0](https://pypi.org/project/model-bakery/1.1.0/)

### Added
- Django 3.0 and Python 3.8 to CI [PR #48](https://github.com/model-bakers/model_bakery/pull/48/)

### Changed

- Improve code comments [PR #31](https://github.com/model-bakers/model_bakery/pull/31)
- Switch to tox-travis [PR #43](https://github.com/model-bakers/model_bakery/pull/43)
- Add black job [PR #42](https://github.com/model-bakers/model_bakery/pull/42)
- README.md instead of rst [PR #44](https://github.com/model-bakers/model_bakery/pull/44)
- New `start` argument in `baker.seq` [PR #56](https://github.com/model-bakers/model_bakery/pull/56)
- Fixes bug when registering custom fields generator via `settings.py` [PR #58](https://github.com/model-bakers/model_bakery/pull/58)
- The different IntegerField types now will generate values on their min/max range [PR #59](https://github.com/model-bakers/model_bakery/pull/59)

### Removed

## [1.0.2](https://pypi.org/project/model-bakery/1.0.2/)

### Added

### Changed
- Improvements on the migrations script

### Removed

## [1.0.1](https://pypi.org/project/model-bakery/1.0.1/)

### Added
- Python script to help developers on migrating from Model Mommy to Model Bakery

### Changed

### Removed

## [1.0.0](https://pypi.org/project/model-bakery/1.0.0/)

### Added

### Changed
- Rename model_mommy code to model_bakery

### Removed<|MERGE_RESOLUTION|>--- conflicted
+++ resolved
@@ -14,13 +14,10 @@
 ### Changed
 - Validate `increment_by` parameter of `seq` helper when `value` is an instance of `datetime` [PR #247](https://github.com/model-bakers/model_bakery/pull/247)
 - Fix a simple typo in `bulk_create` disclaimer in docs
-<<<<<<< HEAD
 - Allow relation `_id` fields to use sequences [PR #253](https://github.com/model-bakers/model_bakery/pull/253/)
-=======
 - Fix bulk_create not working with multi-database setup [PR #252](https://github.com/model-bakers/model_bakery/pull/252)
 - Conditionally support NullBooleanField, it's under deprecation and will be removed in Django 4.0 [PR #25](https://github.com/model-bakers/model_bakery/pull/250)
 - Fix Django max version pin in requirements file [PR #251](https://github.com/model-bakers/model_bakery/pull/251)
->>>>>>> 1b04e23b
 
 ### Removed
 
