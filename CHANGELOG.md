# Changelog

All notable changes to `model_bakery` will be documented in this file.

The format is based on [Keep a Changelog](http://keepachangelog.com/)
and this project adheres to [Semantic Versioning](http://semver.org/).

## [Unreleased](https://github.com/model-bakers/model_bakery/tree/main)

### Added

### Changed

### Removed

<<<<<<< HEAD
## [1.20.2](https://pypi.org/project/model-bakery/1.20.2/)

### Changed

- fix and test regression forbiding to use Proxy models as GFK
=======
## [1.20.2](https://pypi.org/project/model-bakery/1.20.2)

### Changed

- Fix setting GFK parameter by a callable (#516)

>>>>>>> 52355a83

## [1.20.1](https://pypi.org/project/model-bakery/1.20.1/)

### Added
- docs: Add missing doc on `_refresh_after_create` option

### Changed
- Fix `Recipe.prepare` without `_quantity` (on one-to-one relation)

### Removed
- Remove deprecation warning of `datetime.datetime.utcfromtimestamp`.

## [1.20.0](https://pypi.org/project/model-bakery/1.20.0/)

### Added
- Support to Field `db_default` value
- Support to Python 3.13

## [1.19.5](https://pypi.org/project/model-bakery/1.19.5/)

### Changed
- Reset `content_type` and `object_id` fields when the content object is `None`

## [1.19.4](https://pypi.org/project/model-bakery/1.19.4/)

### Changed
- Allow `None` value for generic foreign keys within iterators
- Make `TextField` generator respect `max_length`
- Deprecate `model_bakery.random_gen.gen_text` in favor of `model_bakery.random_gen.gen_string`

## [1.19.3](https://pypi.org/project/model-bakery/1.19.3/)

### Changed
- Do not handle GFK fields when the object is None

## [1.19.2](https://pypi.org/project/model-bakery/1.19.2/)

### Added
- docs: Add Django settings example for custom field generators

### Changed
- Align GFK and content type fields generation
- Allow `prepare()` to be used with GFK

## [1.19.1](https://pypi.org/project/model-bakery/1.19.1/)

### Changed
- Handle bulk creation when using reverse related name

## [1.19.0](https://pypi.org/project/model-bakery/1.19.0/)

### Added
- Add Django 5.1 support

## [1.18.3](https://pypi.org/project/model-bakery/1.18.3/)

### Changed
- Fix support of `GenericForeignKey` fields in combination with `_fill_optional`

## [1.18.2](https://pypi.org/project/model-bakery/1.18.2/)

### Changed
- Fix `make_recipe` to work with `_quantity` (#28)

## [1.18.1](https://pypi.org/project/model-bakery/1.18.1/)

### Changed
- Replace expensive `count()` with cheap `exists()`

## [1.18.0](https://pypi.org/project/model-bakery/1.18.0/)

### Added
- Add Django 5.0 support

### Changed
- Allow baking without `contenttypes` framework

### Removed
- Drop Django 3.2 and 4.1 support (reached end of life)

## [1.17.0](https://pypi.org/project/model-bakery/1.17.0/)

### Added
- Add support to `auto_now` and `auto_now_add` fields.

### Changed
- Remove unnecessary casting to string methods `random_gen.gen_slug` and `random_gen.gen_string`
- [doc] Update installation command

## [1.16.0](https://pypi.org/project/model-bakery/1.16.0/)

### Added
- [dev] Test coverage report

### Changed
- Improved performance of `Baker.get_fields()`
- [dev] Cleanup Sphinx documentation config
- [dev] Update `pre-commit` config
- [dev] CI: remove hard requirement on linters for tests to run

## [1.15.0](https://pypi.org/project/model-bakery/1.15.0/)

### Added
- Add Python 3.12 support

### Changed
- Revert erroneous optimisation of related logic (fix #439)
- [dev] Bring tox back

### Removed

## [1.14.0](https://pypi.org/project/model-bakery/1.14.0/)

### Added
- forward "_create_files" flag to child generators for relational fields

### Changed
- Small improvements to `recipe.py::_mapping`
- Improvements to `baker.py::bulk_create`
- [dev] Replaced `pycodestyle`, `pydocstyle`, `flake8` and `isort` with `ruff`
- [dev] Drop tox in favor of using GitHub Actions matrix

### Removed
- Drop `baker.py::is_iterator`
- Drop Python 3.7 support (reached end of life)

## [1.13.0](https://pypi.org/project/model-bakery/1.13.0/)

### Added
- Add support for global seeding to baker random generation

## [1.12.0](https://pypi.org/project/model-bakery/1.12.0/)

### Added
- Add support for CharField with max_length=None

### Changed
- Fix utils.seq with start=0

## [1.11.0](https://pypi.org/project/model-bakery/1.11.0/)

### Added
- Add psycopg3 support for Django 4.2

## [1.10.3](https://pypi.org/project/model-bakery/1.10.3/)

### Changed
- Enforce Python 3.7 as a minimum version in project metadata

### Removed
- dropped support for `FloatRangeField` as it was removed in Django 3.1
- [dev] Temporary drop Django 4.2 to package classifiers (waiting for build backend support)

## [1.10.2](https://pypi.org/project/model-bakery/1.10.2/)

### Changed
- [dev] Test Python 3.11 with Django 4.2
- [dev] Add Django 4.2 to package classifiers

## [1.10.1](https://pypi.org/project/model-bakery/1.10.1/)

### Changed
- [dev] Fix GitHub Action for publishing to PyPI

## [1.10.0](https://pypi.org/project/model-bakery/1.10.0/)

### Added
- Django 4.2 support

### Changed
- [dev] Switch to Python 3.11 release in CI
- [dev] Unify and simplify tox config with tox-py
- [dev] `pre-commit autoupdate && pre-commit run --all-files`
- [dev] Run `pyupgrade` with Python 3.7 as a base
- [dev] PEP 621: Migrate from setup.py and setup.cfg to pyproject.toml
- [dev] Convert `format` and some string interpolations to `fstring`

## [1.9.0](https://pypi.org/project/model-bakery/1.9.0/)

### Changed
- Fixed a bug with `seq` being passed a tz-aware start value [PR #353](https://github.com/model-bakers/model_bakery/pull/353)
- Create m2m when using `_bulk_create=True` [PR #354](https://github.com/model-bakers/model_bakery/pull/354)
- [dev] Use official postgis docker image in CI [PR #355](https://github.com/model-bakers/model_bakery/pull/355)

## [1.8.0](https://pypi.org/project/model-bakery/1.8.0/)

### Changed
- Improve `Baker.get_fields()` to subtract lists instead of extra set cast [PR #352](https://github.com/model-bakers/model_bakery/pull/352)

## [1.7.1](https://pypi.org/project/model-bakery/1.7.1/)

### Changed
- Remove warning for future Django deprecation [PR #339](https://github.com/model-bakers/model_bakery/pull/339)

## [1.7.0](https://pypi.org/project/model-bakery/1.7.0/)

### Changed
- Fixed a bug with overwritten `_save_kwargs` and other custom arguments [PR #330](https://github.com/model-bakers/model_bakery/pull/330)

## [1.6.0](https://pypi.org/project/model-bakery/1.6.0/)

### Added
- Python 3.11 support [PR #327](https://github.com/model-bakers/model_bakery/pull/327)
- Django 4.1 support [PR #327](https://github.com/model-bakers/model_bakery/pull/327)
- Added documentation for callables, iterables, sequences [PR #309](https://github.com/model-bakers/model_bakery/pull/309)

### Changed
- [dev] Replace changelog reminder action with a custom solution that can ignore Dependabot PRs [PR #328](https://github.com/model-bakers/model_bakery/pull/328)

### Removed
- Drop Python 3.6 support [PR #325](https://github.com/model-bakers/model_bakery/pull/325)
- Drop Django 2.2 support [PR #326](https://github.com/model-bakers/model_bakery/pull/326)

## [1.5.0](https://pypi.org/project/model-bakery/1.5.0/)

### Added
- Add py.typed export per [PEP 561](https://www.python.org/dev/peps/pep-0561/) [PR #158](https://github.com/model-bakers/model_bakery/pull/158)

### Changed
- Extend type hints in `model_bakery.recipe` module, make `Recipe` class generic [PR #292](https://github.com/model-bakers/model_bakery/pull/292)
- Explicitly add _fill_optional parameters to baker.make and baker.prepare to aid IDE autocomplete function. [PR #264](https://github.com/model-bakers/model_bakery/pull/264)
- Fixed errors with reverse M2M relationships [PR #299](https://github.com/model-bakers/model_bakery/pull/299)
- Fixed errors with reverse M2O relationships [PR #300](https://github.com/model-bakers/model_bakery/pull/300)
- Improve exception message for unknown field types [PR #301](https://github.com/model-bakers/model_bakery/pull/301)
- Fixed random generation of ContentType values when there is no database access [#290](https://github.com/model-bakers/model_bakery/pull/290)

## [1.4.0](https://pypi.org/project/model-bakery/1.4.0/)

### Added
- Added postgis version to test settings
- Add support for Python 3.10 [PR #244](https://github.com/model-bakers/model_bakery/pull/244)
- Support for Django 4.0 [PR #236](https://github.com/model-bakers/model_bakery/pull/236)

### Changed
- Validate `increment_by` parameter of `seq` helper when `value` is an instance of `datetime` [PR #247](https://github.com/model-bakers/model_bakery/pull/247)
- Fix a simple typo in `bulk_create` disclaimer in docs [PR #245](https://github.com/model-bakers/model_bakery/pull/245)
- Allow relation `_id` fields to use sequences [PR #253](https://github.com/model-bakers/model_bakery/pull/253)
- Fix bulk_create not working with multi-database setup [PR #252](https://github.com/model-bakers/model_bakery/pull/252)
- Conditionally support NullBooleanField, it's under deprecation and will be removed in Django 4.0 [PR #250](https://github.com/model-bakers/model_bakery/pull/250)
- Fix Django max version pin in requirements file [PR #251](https://github.com/model-bakers/model_bakery/pull/251)
- Improve type hinting to return the correct type depending on `_quantity` usage [PR #261](https://github.com/model-bakers/model_bakery/pull/261)

### Removed
- Drop official Django 3.1 support. Django 2.2 is still supported, and 3.1 will likely keep working, but it’s not tested [PR #236](https://github.com/model-bakers/model_bakery/pull/236)

## [1.3.3](https://pypi.org/project/model-bakery/1.3.3/)

### Added
- `_bulk_create` flag is not populating related objects as well [PR #206](https://github.com/model-bakers/model_bakery/pull/206)
- Add support for iterators on GFK fields when using _quantity param [PR #207](https://github.com/model-bakers/model_bakery/pull/207)
- Add support for iterators on many-to-many fields [PR#237](https://github.com/model-bakers/model_bakery/pull/237)

### Changed
- Fix typos in Recipes documentation page [PR #212](https://github.com/model-bakers/model_bakery/pull/212)
- Add `venv` to ignored folders of `flake8` and `pydocstyle` [PR#214](https://github.com/model-bakers/model_bakery/pull/214)
- Run `flake8` after code modifications when linting [PR#214](https://github.com/model-bakers/model_bakery/pull/214)
- Add typing for `baker.make` and `baker.prepare` [PR#213](https://github.com/model-bakers/model_bakery/pull/213)

## [1.3.2](https://pypi.org/project/model-bakery/1.3.2/)

### Changed
- Fixed a bug (introduced in [1.2.1](https://pypi.org/project/model-bakery/1.2.1/)) that was breaking imports of recipes from non-installed-app modules [PR #201](https://github.com/model-bakers/model_bakery/pull/201)
- Dependencies updates

## [1.3.1](https://pypi.org/project/model-bakery/1.3.1/)

### Added
- [dev] Add explanations to imports in `generators.py` to match with current supported Django versions [PR #179](https://github.com/model-bakers/model_bakery/pull/179)

### Changed
- Fix `requirements.txt` to cover Django 3.2 (everything from 2.2 till 4.0) [PR #182](https://github.com/model-bakers/model_bakery/pull/182)


## [1.3.0](https://pypi.org/project/model-bakery/1.3.0/)

### Added
- Add Django 3.2 LTS support [PR #176](https://github.com/model-bakers/model_bakery/pull/176)
- Add new `_bulk_create` parameter to `make` for using Django manager `bulk_create` with `_quantity` [PR #134](https://github.com/model-bakers/model_bakery/pull/134)
- Add the functionality to import Django models using the `app_name.ModelName` convention in `import_from_str` [PR #140](https://github.com/model-bakers/model_bakery/pull/140)
- Add the functionality to import recipes using `app_name.recipe_name` [PR #140](https://github.com/model-bakers/model_bakery/pull/140)
- Add new `one_to_one` parameter to `foreign_key` to allow usage of `_quantity` for recipes based on models with OneToOne fields [PR #169](https://github.com/model-bakers/model_bakery/pull/169)
- [docs] Improved documentation on Recipe's import string [PR #175](https://github.com/model-bakers/model_bakery/pull/175/)
- [dev] Add a unit test for `utils.seq` [PR #143](https://github.com/model-bakers/model_bakery/pull/143)
- [dev] Run CI against `main` Django branch to cover possible upcoming changes/deprecations [PR #159](https://github.com/model-bakers/model_bakery/pull/159)
- [dev] Add GH Action for package releasing [PR #168](https://github.com/model-bakers/model_bakery/pull/168)

### Changed

- Fixed a bug (introduced in 1.2.1) that was breaking creation of model instances with related model fields [PR #164](https://github.com/model-bakers/model_bakery/pull/164)
- Type hinting fixed for Recipe "_model" parameter  [PR #124](https://github.com/model-bakers/model_bakery/pull/124)
- Dependencies updates from [dependabot](https://dependabot.com/) PRs [#170](https://github.com/model-bakers/model_bakery/pull/170) - [#171](https://github.com/model-bakers/model_bakery/pull/171) - [#172](https://github.com/model-bakers/model_bakery/pull/172) - [#173](https://github.com/model-bakers/model_bakery/pull/173) - [#174](https://github.com/model-bakers/model_bakery/pull/174)
- [dev] Modify `setup.py` to not import the whole module for package data, but get it from `__about__.py`  [PR #142](https://github.com/model-bakers/model_bakery/pull/142)
- [dev] Add Dependabot config file [PR #146](https://github.com/model-bakers/model_bakery/pull/146)
- [dev] Update Dependabot config file to support GH Actions and auto-rebase [PR #160](https://github.com/model-bakers/model_bakery/pull/160)

### Removed
- `model_bakery.timezone.now` fallback (use `django.utils.timezone.now` instead)  [PR #141](https://github.com/model-bakers/model_bakery/pull/141)
- `model_bakery.timezone.smart_datetime` function (directly use `model_bakery.timezone.tz_aware` instead)  [PR #147](https://github.com/model-bakers/model_bakery/pull/147)
- Remove all signs of Django 1.11 (as we dropped it in 1.2.1) [PR #157](https://github.com/model-bakers/model_bakery/pull/157)
- Drop unsupported Django 3.0 from CI (https://www.djangoproject.com/download/#unsupported-versions) [PR #176](https://github.com/model-bakers/model_bakery/pull/176)


## [1.2.1](https://pypi.org/project/model-bakery/1.2.1/)

### Added
- Add ability to pass `str` values to `foreign_key` for recipes from other modules [PR #120](https://github.com/model-bakers/model_bakery/pull/120)
- Add new parameter `_using` to support multi database Django applications [PR #126](https://github.com/model-bakers/model_bakery/pull/126)
- [dev] Add instructions and script for running `postgres` and `postgis` tests. [PR #118](https://github.com/model-bakers/model_bakery/pull/118)

### Changed
- Fixed _model parameter annotations [PR #115](https://github.com/model-bakers/model_bakery/pull/115)
- Fixes bug when field has callable `default` [PR #117](https://github.com/model-bakers/model_bakery/pull/117)

### Removed
- [dev] Drop Python 3.5 support as it is retired (https://www.python.org/downloads/release/python-3510/) [PR #119](https://github.com/model-bakers/model_bakery/pull/119)
- [dev] Remove support for Django<2.2 ([more about Django supported versions](https://www.djangoproject.com/download/#supported-versions)) [PR #126](https://github.com/model-bakers/model_bakery/pull/126)

## [1.2.0](https://pypi.org/project/model-bakery/1.2.0/)

### Added
- Support to django 3.1 `JSONField` [PR #85](https://github.com/model-bakers/model_bakery/pull/85) and [PR #106](https://github.com/model-bakers/model_bakery/pull/106)
- Added type annotations [PR #100](https://github.com/model-bakers/model_bakery/pull/100)
- Support for Python 3.9 [PR #113](https://github.com/model-bakers/model_bakery/pull/113/)
- [dev] Changelog reminder (GitHub action)
- Add pytest example

### Changed
- Support for `prefix` in `seq` values ([PR #111](https://github.com/model-bakers/model_bakery/pull/111) fixes [Issue #93](https://github.com/model-bakers/model_bakery/issues/93))
- [dev] CI switched to GitHub Actions
- [dev] Freeze dev requirements
- [dev] Add Django 3.1 to test matrix [PR #103](https://github.com/model-bakers/model_bakery/pull/103) and [PR #112](https://github.com/model-bakers/model_bakery/pull/112)
- [dev] pre-commit to use local packages (so versions will match)
- [dev] consistent use of pydocstyle
- [dev] Updates to MANIFEST.in
- [dev] Correct field in recipe docs
- [dev] Adjust imports for Django 3.1 compatibility [PR #112](https://github.com/model-bakers/model_bakery/pull/112)

### Removed

## [1.1.1](https://pypi.org/project/model-bakery/1.1.1/)

### Added
- Support to Postgres fields: `DecimalRangeField`, `FloatRangeField`, `IntegerRangeField`, `BigIntegerRangeField`, `DateRangeField`, `DateTimeRangeField` [PR #80](https://github.com/model-bakers/model_bakery/pull/80)

### Changed
- Add isort and fix imports [PR #77](https://github.com/model-bakers/model_bakery/pull/77)
- Enable `seq` to be imported from `baker` [PR #76](https://github.com/model-bakers/model_bakery/pull/76)
- Fix PostGIS model registration [PR #67](https://github.com/model-bakers/model_bakery/pull/67)

### Removed

## [1.1.0](https://pypi.org/project/model-bakery/1.1.0/)

### Added
- Django 3.0 and Python 3.8 to CI [PR #48](https://github.com/model-bakers/model_bakery/pull/48/)

### Changed

- Improve code comments [PR #31](https://github.com/model-bakers/model_bakery/pull/31)
- Switch to tox-travis [PR #43](https://github.com/model-bakers/model_bakery/pull/43)
- Add black job [PR #42](https://github.com/model-bakers/model_bakery/pull/42)
- README.md instead of rst [PR #44](https://github.com/model-bakers/model_bakery/pull/44)
- New `start` argument in `baker.seq` [PR #56](https://github.com/model-bakers/model_bakery/pull/56)
- Fixes bug when registering custom fields generator via `settings.py` [PR #58](https://github.com/model-bakers/model_bakery/pull/58)
- The different IntegerField types now will generate values on their min/max range [PR #59](https://github.com/model-bakers/model_bakery/pull/59)

### Removed

## [1.0.2](https://pypi.org/project/model-bakery/1.0.2/)

### Added

### Changed
- Improvements on the migrations script

### Removed

## [1.0.1](https://pypi.org/project/model-bakery/1.0.1/)

### Added
- Python script to help developers on migrating from Model Mommy to Model Bakery

### Changed

### Removed

## [1.0.0](https://pypi.org/project/model-bakery/1.0.0/)

### Added

### Changed
- Rename model_mommy code to model_bakery

### Removed<|MERGE_RESOLUTION|>--- conflicted
+++ resolved
@@ -13,20 +13,12 @@
 
 ### Removed
 
-<<<<<<< HEAD
 ## [1.20.2](https://pypi.org/project/model-bakery/1.20.2/)
 
 ### Changed
 
-- fix and test regression forbiding to use Proxy models as GFK
-=======
-## [1.20.2](https://pypi.org/project/model-bakery/1.20.2)
-
-### Changed
-
-- Fix setting GFK parameter by a callable (#516)
-
->>>>>>> 52355a83
+- Fix setting GFK parameter by a callable
+- Fix regression forbidding using Proxy models as GFK
 
 ## [1.20.1](https://pypi.org/project/model-bakery/1.20.1/)
 
