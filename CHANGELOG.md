# Changelog

All notable changes to `model_bakery` will be documented in this file.

The format is based on [Keep a Changelog](http://keepachangelog.com/)
and this project adheres to [Semantic Versioning](http://semver.org/).

## [Unreleased](https://github.com/model-bakers/model_bakery/tree/main)

### Added

### Changed
- Fixed _model parameter annotations [PR #115](https://github.com/model-bakers/model_bakery/pull/115)
<<<<<<< HEAD
- Fixes bug when field has callable `default` [PR #117](https://github.com/model-bakers/model_bakery/pull/117)
=======
- [dev] Drop Python 3.5 support as it is retired (https://www.python.org/downloads/release/python-3510/)
>>>>>>> de521c7e

### Removed

## [1.2.0](https://pypi.org/project/model-bakery/1.2.0/)

### Added
- Support to django 3.1 `JSONField` [PR #85](https://github.com/model-bakers/model_bakery/pull/85) and [PR #106](https://github.com/model-bakers/model_bakery/pull/106)
- Added type annotations [PR #100](https://github.com/model-bakers/model_bakery/pull/100)
- Support for Python 3.9 [PR #113](https://github.com/model-bakers/model_bakery/pull/113/)
- [dev] Changelog reminder (GitHub action)

### Changed
- Support for `prefix` in `seq` values ([PR #111](https://github.com/model-bakers/model_bakery/pull/111) fixes [Issue #93](https://github.com/model-bakers/model_bakery/issues/93))
- [dev] CI switched to GitHub Actions
- [dev] Freeze dev requirements
- [dev] Add Django 3.1 to test matrix [PR #103](https://github.com/model-bakers/model_bakery/pull/103) and [PR #112](https://github.com/model-bakers/model_bakery/pull/112)
- [dev] pre-commit to use local packages (so versions will match)
- [dev] consistent use of pydocstyle
- [dev] Updates to MANIFEST.in
- [dev] Correct field in recipe docs
- [dev] Adjust imports for Django 3.1 compatibility [PR #112](https://github.com/model-bakers/model_bakery/pull/112)

### Removed

## [1.1.1](https://pypi.org/project/model-bakery/1.1.1/)

### Added
- Support to Postgres fields: `DecimalRangeField`, `FloatRangeField`, `IntegerRangeField`, `BigIntegerRangeField`, `DateRangeField`, `DateTimeRangeField` [PR #80](https://github.com/model-bakers/model_bakery/pull/80)

### Changed
- Add isort and fix imports [PR #77](https://github.com/model-bakers/model_bakery/pull/77)
- Enable `seq` to be imported from `baker` [PR #76](https://github.com/model-bakers/model_bakery/pull/76)
- Fix PostGIS model registration [PR #67](https://github.com/model-bakers/model_bakery/pull/67)

### Removed

## [1.1.0](https://pypi.org/project/model-bakery/1.1.0/)

### Added
- Django 3.0 and Python 3.8 to CI [PR #48](https://github.com/model-bakers/model_bakery/pull/48/)

### Changed

- Improve code comments [PR #31](https://github.com/model-bakers/model_bakery/pull/31)
- Switch to tox-travis [PR #43](https://github.com/model-bakers/model_bakery/pull/43)
- Add black job [PR #42](https://github.com/model-bakers/model_bakery/pull/42)
- README.md instead of rst [PR #44](https://github.com/model-bakers/model_bakery/pull/44)
- New `start` argument in `baker.seq` [PR #56](https://github.com/model-bakers/model_bakery/pull/56)
- Fixes bug when registering custom fields generator via `settings.py` [PR #58](https://github.com/model-bakers/model_bakery/pull/58)
- The different IntegerField types now will generate values on their min/max range [PR #59](https://github.com/model-bakers/model_bakery/pull/59)

### Removed

## [1.0.2](https://pypi.org/project/model-bakery/1.0.2/)

### Added

### Changed
- Improvements on the migrations script

### Removed

## [1.0.1](https://pypi.org/project/model-bakery/1.0.1/)

### Added
- Python script to help developers on migrating from Model Mommy to Model Bakery

### Changed

### Removed

## [1.0.0](https://pypi.org/project/model-bakery/1.0.0/)

### Added

### Changed
- Rename model_mommy code to model_bakery

### Removed<|MERGE_RESOLUTION|>--- conflicted
+++ resolved
@@ -11,11 +11,8 @@
 
 ### Changed
 - Fixed _model parameter annotations [PR #115](https://github.com/model-bakers/model_bakery/pull/115)
-<<<<<<< HEAD
 - Fixes bug when field has callable `default` [PR #117](https://github.com/model-bakers/model_bakery/pull/117)
-=======
 - [dev] Drop Python 3.5 support as it is retired (https://www.python.org/downloads/release/python-3510/)
->>>>>>> de521c7e
 
 ### Removed
 
