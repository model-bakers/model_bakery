--- conflicted
+++ resolved
@@ -8,11 +8,8 @@
 ## [Unreleased](https://github.com/model-bakers/model_bakery/tree/main)
 
 ### Added
-<<<<<<< HEAD
 - Added postgis version to test settings
-=======
 - Add support for Python 3.10 [PR #244](https://github.com/model-bakers/model_bakery/pull/244)
->>>>>>> b764f36f
 
 ### Changed
 - Validate `increment_by` parameter of `seq` helper when `value` is an instance of `datetime` [PR #247](https://github.com/model-bakers/model_bakery/pull/247)
