--- conflicted
+++ resolved
@@ -12,13 +12,10 @@
 - Add new `_bulk_create` parameter to `make` for using Django manager `bulk_create` with `_quantity` [PR #134](https://github.com/model-bakers/model_bakery/pull/134)
 - Add the functionality to import Django models using the `app_name.ModelName` convention in `import_from_str` [PR #140](https://github.com/model-bakers/model_bakery/pull/140)
 - Add the functionality to import recipes using `app_name.recipe_name` [PR #140](https://github.com/model-bakers/model_bakery/pull/140)
+- Add new `one_to_one` parameter to `foreign_key` to allow usage of `_quantity` for recipes based on models with OneToOne fields [PR #169](https://github.com/model-bakers/model_bakery/pull/169)
 - [dev] Add a unit test for `utils.seq` [PR #143](https://github.com/model-bakers/model_bakery/pull/143)
 - [dev] Run CI against `main` Django branch to cover possible upcoming changes/deprecations [PR #159](https://github.com/model-bakers/model_bakery/pull/159)
-<<<<<<< HEAD
-- Add new `one_to_one` parameter to `foreign_key` to allow usage of `_quantity` for recipes based on models with OneToOne fields [PR #169](https://github.com/model-bakers/model_bakery/pull/169)
-=======
 - [dev] Add GH Action for package releasing [PR #168](https://github.com/model-bakers/model_bakery/pull/168)
->>>>>>> 92604996
 
 ### Changed
 
